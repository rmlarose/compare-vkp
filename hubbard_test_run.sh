#!/bin/bash

set -e

<<<<<<< HEAD
n=3
tau=1e-1
steps=300
d=15
=======
n=4
tau=1e-1
steps=300
d=16
>>>>>>> adf9c950
eps=1e-9
ratio=0.1

python hubbard_exact.py $n hubbard_exact.hdf5
python hubbard_subspace_matrices.py $n $tau $steps $d $ratio hubbard_exact.hdf5 hubbard_subspace.hdf5
python hubbard_eigenvalues.py hubbard_subspace.hdf5 hubbard_eigenvalues.hdf5 $eps<|MERGE_RESOLUTION|>--- conflicted
+++ resolved
@@ -2,17 +2,10 @@
 
 set -e
 
-<<<<<<< HEAD
-n=3
-tau=1e-1
-steps=300
-d=15
-=======
 n=4
 tau=1e-1
 steps=300
 d=16
->>>>>>> adf9c950
 eps=1e-9
 ratio=0.1
 
